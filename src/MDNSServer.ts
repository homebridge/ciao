import assert from "assert";
import createDebug from "debug";
import dgram, { Socket } from "dgram";
import { AddressInfo } from "net";
import { CiaoService } from "./CiaoService";
import {
  DNSPacket,
  DNSProbeQueryDefinition,
  DNSQueryDefinition,
  DNSResponseDefinition,
  OpCode,
  PacketType,
  RCode,
} from "./coder/DNSPacket";
import {
  InterfaceName,
  IPFamily,
  NetworkInterface,
  NetworkManager,
  NetworkManagerEvent,
  NetworkUpdate,
} from "./NetworkManager";
import { getNetAddress } from "./util/domain-formatter";
import { InterfaceNotFoundError, ServerClosedError } from "./util/errors";
import { PromiseTimeout } from "./util/promise-utils";

const debug = createDebug("ciao:MDNSServer");

export interface EndpointInfo {
  address: string;
  port: number;
  interface: string;
}

export interface SendFulfilledResult {
  status: "fulfilled",
  interface: InterfaceName,
}

export interface SendRejectedResult {
  status: "rejected",
  interface: InterfaceName,
  reason: Error,
}

export interface SendTimeoutResult {
  status: "timeout",
  interface: InterfaceName,
}

export type SendResult = SendFulfilledResult | SendRejectedResult;
export type TimedSendResult = SendFulfilledResult | SendRejectedResult | SendTimeoutResult;

export type SendCallback = (error?: Error | null) => void;

/**
 * Returns the ration of rejected SendResults in the array.
 * A ratio of 0 indicates all sends were successful.
 * A ration of 1 indicates all sends failed.
 * A number in between signals that some of the sends failed.
 *
 * @param results - Array of {@link SendResult}
 */
export function SendResultFailedRatio(results: SendResult[] | TimedSendResult[]): number {
  if (results.length === 0) {
    return 0;
  }

  let failedCount = 0;

  for (const result of results) {
    if (result.status !== "fulfilled") {
      failedCount++;
    }
  }

  return failedCount / results.length;
}

export function SendResultFormatError(results: SendResult[] | TimedSendResult[], prefix?: string, includeStack = false): string {
  let failedCount = 0;
  for (const result of results) {
    if (result.status !== "fulfilled") {
      failedCount++;
    }
  }

  if (!prefix) {
    prefix = "Failed to send packets";
  }

  if (failedCount < results.length) {
    prefix += ` (${failedCount}/${results.length}):`;
  } else {
    prefix += ":";
  }

  if (includeStack) {
    let string = "=============================\n" + prefix;

    for (const result of results) {
      if (result.status === "rejected") {
        string += "\n--------------------\n" +
          "Failed to send packet on interface " + result.interface + ": " + result.reason.stack;
      } else if (result.status === "timeout") {
        string += "\n--------------------\n" +
          "Sending packet on interface " + result.interface + " timed out!";
      }
    }

    string += "\n=============================";

    return string;
  } else {
    let string = prefix;

    for (const result of results) {
      if (result.status === "rejected") {
        string += "\n- Failed to send packet on interface " + result.interface + ": " + result.reason.message;
      } else if (result.status === "timeout") {
        string += "\n- Sending packet on interface " + result.interface + " timed out!";
      }
    }

    return string;
  }
}

/**
 * Defines the options passed to the underlying mdns server.
 */
export interface MDNSServerOptions {
  /**
   * If specified, the mdns server will only listen on the specified interfaces (allowlist).
   * It can be supplied as a string (representing a single interface) or as an array of strings
   * to define multiple interfaces.
   * The interface can be defined by specifying the interface name (like 'en0') or
   * by specifying an ip address.
   */
  interface?: string | string[];
  /**
   * If specified, the mdns server will not include any IPv6 (AAAA) address records.
   * This option does not affect advertising on IPv6. Defaults to false.
   */
  disableIpv6?: boolean;
  /**
   * Do not advertise on IPv6-only networks. Defaults to false.
   */
  excludeIpv6Only?: boolean;
  /**
   * If specified, the mDNS server will advertise on IPv4.
   * Defaults to true.
   */
  advertiseIpv4?: boolean;
  /**
   * If specified, the mDNS server will advertise on IPv6.
   * Defaults to true.
   */
  advertiseIpv6?: boolean;
}

export interface PacketHandler {

  handleQuery(packet: DNSPacket, rinfo: EndpointInfo): void;

  handleResponse(packet: DNSPacket, rinfo: EndpointInfo): void;

}

/**
 * This class can be used to create a mdns server to send and receive mdns packets on the local network.
 *
 * Currently only udp4 sockets will be advertised.
 */
export class MDNSServer {

  public static readonly DEFAULT_IP4_HEADER = 20;
  public static readonly DEFAULT_IP6_HEADER = 40;
  public static readonly UDP_HEADER = 8;

  public static readonly MDNS_PORT = 5353;
  public static readonly MDNS_TTL = 255;
  public static readonly MULTICAST_IPV4 = "224.0.0.251";
  public static readonly MULTICAST_IPV6 = "FF02::FB";

  public static readonly SEND_TIMEOUT = 200; // milliseconds

  private readonly handler: PacketHandler;
  private readonly networkManager: NetworkManager;

  private readonly sockets: Map<InterfaceName, Socket> = new Map();
  private readonly sentPackets: Map<InterfaceName, string[]> = new Map();

  // RFC 6762 15.1. If we are not the first responder bound to 5353 we can't receive unicast responses
  // thus the QU flag must not be used in queries. Responders are only affected when sending probe queries.
  // Probe queries should be sent with QU set, though can't be sent with QU when we can't receive unicast responses.
  private suppressUnicastResponseFlag = false;

  private bound = false;
  private closed = false;

  private advertiseFamilies: Array<IPFamily> = [];

  constructor(handler: PacketHandler, options?: MDNSServerOptions) {
    assert(handler, "handler cannot be undefined");
    this.handler = handler;

    this.networkManager = new NetworkManager({
      interface: options && options.interface,
      excludeIpv6: options && options.disableIpv6,
      excludeIpv6Only: options && options.excludeIpv6Only,
    });

    if (!(options && options.advertiseIpv4 === false)) {
      // IPv4 advertisements default to on
      this.advertiseFamilies.push(IPFamily.IPv4);
    }
    if (options && options.advertiseIpv6) {
      // IPv6 advertisements default to off
      this.advertiseFamilies.push(IPFamily.IPv6);
    }

    this.networkManager.on(NetworkManagerEvent.NETWORK_UPDATE, this.handleUpdatedNetworkInterfaces.bind(this));
  }

  public getNetworkManager(): NetworkManager {
    return this.networkManager;
  }

  public getBoundInterfaceNames(): IterableIterator<InterfaceName> {
    return this.sockets.keys();
  }

  public async bind(): Promise<void> {
    if (this.closed) {
      throw new Error("Cannot rebind closed server!");
    }

    // RFC 6762 15.1. suggest that we probe if we are not the only socket.
    // though as ciao will probably always be installed besides an existing mdns responder, we just assume that without probing
    // As it only affects probe queries, impact isn't that big.
    this.suppressUnicastResponseFlag = true;

    // wait for the first network interfaces to be discovered
    await this.networkManager.waitForInit();

    const promises: Promise<void>[] = [];

    for (const [name, networkInterface] of this.networkManager.getInterfaceMap()) {
      this.advertiseFamilies.forEach((family: IPFamily) => {
        const socket = this.createDgramSocket(name, true, family === IPFamily.IPv6 ? "udp6" : "udp4");
        const promise = this.bindSocket(socket, networkInterface, family)
          .catch(reason => {
            // TODO if bind errors we probably will never bind again
            console.log("Could not bind detected network interface: " + reason.stack);
          });
        promises.push(promise);
      });
    }

    return Promise.all(promises).then(() => {
      this.bound = true;
      // map void[] to void
    });
  }

  public shutdown(): void {
    this.networkManager.shutdown();

    for (const socket of this.sockets.values()) {
      socket.close();
    }

    this.bound = false;
    this.closed = true;

    this.sockets.clear();
  }

  public sendQueryBroadcast(query: DNSQueryDefinition | DNSProbeQueryDefinition, service: CiaoService): Promise<TimedSendResult[]> {
    const packets = DNSPacket.createDNSQueryPackets(query);
    if (packets.length > 1) {
      debug("Query broadcast is split into %d packets!", packets.length);
    }

    const promises: Promise<TimedSendResult[]>[] = [];
    for (const packet of packets) {
      promises.push(this.sendOnAllNetworksForService(packet, service));
    }

    return Promise.all(promises).then((values: TimedSendResult[][]) => {
      const results: TimedSendResult[] = [];

      for (const value of values) { // replace with .flat method when we have node >= 11.0.0 requirement
        results.concat(value);
      }

      return results;
    });
  }

  public sendResponseBroadcast(response: DNSResponseDefinition, service: CiaoService): Promise<TimedSendResult[]> {
    const packet = DNSPacket.createDNSResponsePacketsFromRRSet(response);
    return this.sendOnAllNetworksForService(packet, service);
  }

  public sendResponse(response: DNSPacket, endpoint: EndpointInfo, callback?: SendCallback): void;
  public sendResponse(response: DNSPacket, interfaceName: InterfaceName, callback?: SendCallback): void;
  public sendResponse(response: DNSPacket, endpointOrInterface: EndpointInfo | InterfaceName, callback?: SendCallback): void {
    this.send(response, endpointOrInterface).then(result => {
      if (result.status === "rejected") {
        if (callback) {
          callback(new Error("Encountered socket error on " + result.reason.name + ": " + result.reason.message));
        } else {
          MDNSServer.logSocketError(result.interface, result.reason);
        }
      } else if (callback) {
        callback();
      }
    });
  }

  private sendOnAllNetworksForService(packet: DNSPacket, service: CiaoService): Promise<TimedSendResult[]> {
    this.checkUnicastResponseFlag(packet);

    const message = packet.encode();
    this.assertBeforeSend(message, IPFamily.IPv4);

    const promises: Promise<TimedSendResult>[] = [];
    for (const [name, socket] of this.sockets) {
      if (!service.advertisesOnInterface(name)) {
        // I don't like the fact that we put the check inside the MDNSServer, as it should be independent of the above layer.
        // Though I think this is currently the easiest approach.
        continue;
      }

      const isIPv6 = name.endsWith("/6");

      const promise = new Promise<SendResult>(resolve => {
        socket.send(message, MDNSServer.MDNS_PORT, isIPv6 ? MDNSServer.MULTICAST_IPV6 : MDNSServer.MULTICAST_IPV4, error => {
          if (error) {
            if (!MDNSServer.isSilencedSocketError(error)) {
              resolve({
                status: "rejected",
                interface: name,
                reason: error,
              });
              return;
            }
          } else {
            this.maintainSentPacketsInterface(name, message);
          }

          resolve({
            status: "fulfilled",
            interface: name,
          });
        });
      });

      promises.push(Promise.race([
        promise,
        PromiseTimeout(MDNSServer.SEND_TIMEOUT).then(() =>
          <SendTimeoutResult>{
            status: "timeout",
            interface: name,
          }),
      ]));
    }

    return Promise.all(promises);
  }

  public send(packet: DNSPacket, endpointOrInterface: EndpointInfo | InterfaceName): Promise<SendResult> {
    this.checkUnicastResponseFlag(packet);

    const message = packet.encode();

    let address: string;
    let port: number;
    let name: string;

<<<<<<< HEAD
    let isIPv6;

    if (typeof endpointOrInterface === "string") { // its a network interface name
      isIPv6 = endpointOrInterface.endsWith("/6");
      address = isIPv6 ? MDNSServer.MULTICAST_IPV6 : MDNSServer.MULTICAST_IPV4;
=======
    if (typeof endpointOrInterface === "string") { // it's a network interface name
      address = MDNSServer.MULTICAST_IPV4;
>>>>>>> 5afd54ea
      port = MDNSServer.MDNS_PORT;
      name = endpointOrInterface;
    } else {
      isIPv6 = endpointOrInterface.interface.endsWith("/6");
      address = endpointOrInterface.address;
      port = endpointOrInterface.port;
      name = endpointOrInterface.interface;
    }

    this.assertBeforeSend(message, isIPv6 ? IPFamily.IPv6 : IPFamily.IPv4);

    const socket = this.sockets.get(name);
    if (!socket) {
      throw new InterfaceNotFoundError(`Could not find socket for given network interface '${name}'`);
    }

    return new Promise<SendResult>(resolve => {
      socket!.send(message, port, address, error => {
        if (error) {
          if (!MDNSServer.isSilencedSocketError(error)) {
            resolve({
              status: "rejected",
              interface: name,
              reason: error,
            });
            return;
          }
        } else {
          this.maintainSentPacketsInterface(name, message);
        }

        resolve({
          status: "fulfilled",
          interface: name,
        });
      });
    });
  }

  private checkUnicastResponseFlag(packet: DNSPacket): void {
    if (this.suppressUnicastResponseFlag && packet.type === PacketType.QUERY) {
      packet.questions.forEach(record => record.unicastResponseFlag = false);
    }
  }

  private assertBeforeSend(message: Buffer, family: IPFamily): void {
    if (this.closed) {
      throw new ServerClosedError("Cannot send packets on a closed mdns server!");
    }
    assert(this.bound, "Cannot send packets before server is not bound!");

    const ipHeaderSize = family === IPFamily.IPv4? MDNSServer.DEFAULT_IP4_HEADER: MDNSServer.DEFAULT_IP6_HEADER;

    // RFC 6762 17.
    assert(ipHeaderSize + MDNSServer.UDP_HEADER + message.length <= 9000,
      "DNS cannot exceed the size of 9000 bytes even with IP Fragmentation!");
  }

  private maintainSentPacketsInterface(name: InterfaceName, packet: Buffer): void {
    const base64 = packet.toString("base64");
    const packets = this.sentPackets.get(name);
    if (!packets) {
      this.sentPackets.set(name, [base64]);
    } else {
      packets.push(base64);
    }
  }

  private checkIfPacketWasPreviouslySentFromUs(name: InterfaceName, packet: Buffer): boolean {
    const base64 = packet.toString("base64");
    const packets = this.sentPackets.get(name);
    if (packets) {
      const index = packets.indexOf(base64);
      if (index !== -1) {
        packets.splice(index, 1);
        return true;
      }
    }

    return false;
  }

  private createDgramSocket(name: InterfaceName, reuseAddr = false, type: "udp4" | "udp6" = "udp4"): Socket {
    const socket = dgram.createSocket({
      type: type,
      reuseAddr: reuseAddr,
    });

    socket.on("message", (data: Buffer, rinfo: AddressInfo) => this.handleMessage(name, data, rinfo, type === "udp6" ? IPFamily.IPv6 : IPFamily.IPv4));
    socket.on("error", error => {
      if (!MDNSServer.isSilencedSocketError(error)) {
        MDNSServer.logSocketError(name, error);
      }
    });

    return socket;
  }

  private bindSocket(socket: Socket, networkInterface: NetworkInterface, family: IPFamily): Promise<void> {
    return new Promise((resolve, reject) => {
      const errorHandler = (error: Error): void => reject(new Error("Failed to bind on interface " + networkInterface.name + ": " + error.message));
      const isIPv6 = family === IPFamily.IPv6;

      socket.once("error", errorHandler);

      socket.on("close", () => {
        this.sockets.delete(networkInterface.name + (isIPv6 ? "/6" : ""));
      });

      socket.bind(MDNSServer.MDNS_PORT, () => {
        socket.setRecvBufferSize(800*1024); // setting max recv buffer size to 800KiB (Pi will max out at 352KiB)
        socket.removeListener("error", errorHandler);

        const multicastAddress = isIPv6 ? MDNSServer.MULTICAST_IPV6 : MDNSServer.MULTICAST_IPV4;
        const interfaceAddress = isIPv6 ? networkInterface.ipv6 : networkInterface.ipv4;

        // assert(interfaceAddress, "Interface address for " + networkInterface.name + " cannot be undefined!");
        if (!interfaceAddress) {
          // There isn't necessarily an IPv4 and IPv6 address assigned to every interface even on dual-stack systems
          console.log("Warning: no " + (isIPv6 ? "IPv6" : "IPv4") + " address available on " + networkInterface.name);
          try {
            socket.close();
          } catch (error) {
            // Ignore
          }
          resolve();
          return;
        }

        try {
          socket.addMembership(multicastAddress, interfaceAddress!);

          // socket.setMulticastInterface(isIPv6 ? "::%" + networkInterface.name : interfaceAddress!);
          socket.setMulticastInterface(isIPv6 ? interfaceAddress + "%" + networkInterface.name : interfaceAddress!);

          socket.setMulticastTTL(MDNSServer.MDNS_TTL); // outgoing multicast datagrams
          socket.setTTL(MDNSServer.MDNS_TTL); // outgoing unicast datagrams

          socket.setMulticastLoopback(true); // We can't disable multicast loopback, as otherwise queriers on the same host won't receive our packets

          this.sockets.set(isIPv6 ? networkInterface.name + "/6" : networkInterface.name, socket);
          resolve();
        } catch (error) {
          try {
            socket.close();
          } catch (error) {
            debug("Error while closing socket which failed to bind. Error may be expected: " + error.message);
          }
          reject(new Error("Error binding socket on " + networkInterface.name + ": " + error.stack));
        }
      });
    });
  }

  private handleMessage(name: InterfaceName, buffer: Buffer, rinfo: AddressInfo, family: IPFamily): void {
    if (!this.bound) {
      return;
    }

    const networkInterface = this.networkManager.getInterface(name);
    if (!networkInterface) {
      debug("Received packet on non existing network interface: %s!", name);
      return;
    }
    if (this.checkIfPacketWasPreviouslySentFromUs(networkInterface.name, buffer)) {
      // multicastLoopback is enabled for every interface, meaning we would receive our own response
      // packets here. Thus, we silence them. We can't disable multicast loopback, as otherwise
      // queriers on the same host won't receive our packets
      return;
    }

    // We have the following problem on linux based platforms:
    // When setting up a socket like above (binding on 0.0.0.0:5353) and then adding membership for 224.0.0.251 for
    // A CERTAIN! interface, we will nonetheless receive packets from ALL other interfaces even the loopback interfaces.
    // This is not the case on platforms like e.g. macOS. There stuff is properly filtered, and we only receive packets
    // for the given interface we specified in our membership.
    // This has the problem, that when receiving packets from other interfaces, that we leak addresses which don't
    // exist on the given interface. We can't do much about it, as in typically multiple subnet networks, it is valid
    // that we receive a packet from an ip address which doesn't belong into the subnet of our given interface.
    // What we can do at least, is the following two things:
    // * if we are listening on the loopback interface, we filter out any traffic which doesn't belong to the loopback interface
    // * if we receive a packet from the loopback interface, we filter those out as well.
    // With that we at least ensure that the loopback address is never sent out to the network.
    // This is what we do below:

    const isIPv6 = family === IPFamily.IPv6;

    if (isIPv6) {
      if (networkInterface.loopback !== rinfo.address.includes("%lo")) {
        debug("Received packet on a %s interface (%s) which is coming from a %s interface (%s)", networkInterface.loopback ? "loopback" : "non-loopback", name, rinfo.address.includes("%lo") ? "loopback" : "non-loopback", rinfo.address);
        // return;
      }
    } else {
      const ip4Netaddress = getNetAddress(rinfo.address, networkInterface.ip4Netmask!);
      if (networkInterface.loopback) {
        if (ip4Netaddress !== networkInterface.ipv4Netaddress) {
          return;
        }
      } else if (this.networkManager.isLoopbackNetaddressV4(ip4Netaddress)) {
        debug("Received packet on interface '%s' which is not coming from the same subnet: %o", name,
          {address: rinfo.address, netaddress: ip4Netaddress, interface: networkInterface.ipv4});
        return;
      }
    }

    let packet: DNSPacket;
    try {
      packet = DNSPacket.decode(rinfo, buffer);
    } catch (error) {
      debug("Received a malformed packet from %o on interface %s. This might or might not be a problem. " +
        "Here is the received packet for debugging purposes '%s'. " +
        "Packet decoding failed with %s", rinfo, name, buffer.toString("base64"), error.stack);
      return;
    }

    if (packet.opcode !== OpCode.QUERY) {
      // RFC 6762 18.3 we MUST ignore messages with opcodes other than zero (QUERY)
      return;
    }

    if (packet.rcode !== RCode.NoError) {
      // RFC 6762 18.3 we MUST ignore messages with response code other than zero (NoError)
      return;
    }

    const endpoint: EndpointInfo = {
      address: rinfo.address,
      port: rinfo.port,
      interface: name + (isIPv6 ? "/6" : ""),
    };

    if (packet.type === PacketType.QUERY) {
      try {
        this.handler.handleQuery(packet, endpoint);
      } catch (error) {
        console.warn("Error occurred handling incoming (on " + name + ") dns query packet: " + error.stack);
      }
    } else if (packet.type === PacketType.RESPONSE) {
      if (rinfo.port !== MDNSServer.MDNS_PORT) {
        // RFC 6762 6.  Multicast DNS implementations MUST silently ignore any Multicast DNS responses
        //    they receive where the source UDP port is not 5353.
        return;
      }

      try {
        this.handler.handleResponse(packet, endpoint);
      } catch (error) {
        console.warn("Error occurred handling incoming (on " + name + ") dns response packet: " + error.stack);
      }
    }
  }

  private static isSilencedSocketError(error: Error): boolean {
    // silence those errors
    // they happen when the host is not reachable (EADDRNOTAVAIL for 224.0.0.251 or EHOSTDOWN for any unicast traffic)
    // caused by yet undetected network changes.
    // as we listen to 0.0.0.0 and the socket stays valid, this is not a problem
    const silenced = error.message.includes("EADDRNOTAVAIL") || error.message.includes("EHOSTDOWN")
      || error.message.includes("ENETUNREACH") || error.message.includes("EHOSTUNREACH")
      || error.message.includes("EPERM") || error.message.includes("EINVAL");
    if (silenced) {
      debug ("Silenced and ignored error (This is/should not be a problem, this message is only for informational purposes): " + error.message);
    }
    return silenced;
  }

  private static logSocketError(name: InterfaceName, error: Error): void {
    console.warn(`Encountered MDNS socket error on socket '${name}' : ${error.stack}`);
    return;
  }

  private handleUpdatedNetworkInterfaces(networkUpdate: NetworkUpdate): void {
    if (networkUpdate.removed) {
      for (const networkInterface of networkUpdate.removed) {
        // Handle IPv4
        let socket = this.sockets.get(networkInterface.name);
        this.sockets.delete(networkInterface.name);
        if (socket) {
          socket.close();
        }

        // Handle IPv6
        socket = this.sockets.get(networkInterface.name + "/6");
        this.sockets.delete(networkInterface.name + "/6");
        if (socket) {
          socket.close();
        }
      }
    }

    if (networkUpdate.changes) {
      for (const change of networkUpdate.changes) {
        // Handle IPv4
        let socket = this.sockets.get(change.name);
        if (!change.outdatedIpv4 && change.updatedIpv4) {
          // this does currently not happen, as we exclude ipv6 only interfaces
          // thus such a change would be happening through the ADDED array
          assert.fail("Reached illegal state! IPv4 address changed from undefined to defined!");
        } else if (change.outdatedIpv4 && !change.updatedIpv4) {
          // this does currently not happen, as we exclude ipv6 only interfaces
          // thus such a change would be happening through the REMOVED array
          assert.fail("Reached illegal state! IPV4 address change from defined to undefined!");
        } else if (socket && change.outdatedIpv4 && change.updatedIpv4) {
          try {
            socket!.dropMembership(MDNSServer.MULTICAST_IPV4, change.outdatedIpv4);
          } catch (error) {
            debug("Thrown unexpected error when dropping outdated address membership: " + error.message);
          }
          try {
            socket!.addMembership(MDNSServer.MULTICAST_IPV4, change.updatedIpv4);
          } catch (error) {
            debug("Thrown unexpected error when adding new address membership: " + error.message);
          }

          socket!.setMulticastInterface(change.updatedIpv4);
        }

        // Handle IPv6
        socket = this.sockets.get(change.name + "/6");
        if (socket && change.outdatedIpv6 && change.updatedIpv6) {
          try {
            socket!.dropMembership(MDNSServer.MULTICAST_IPV6, change.outdatedIpv6);
          } catch (error) {
            debug("Thrown unexpected error when dropping outdated address membership: " + error.message);
          }
          try {
            socket!.addMembership(MDNSServer.MULTICAST_IPV6, change.updatedIpv6);
          } catch (error) {
            debug("Thrown unexpected error when adding new address membership: " + error.message);
          }
        }
      }
    }

    if (networkUpdate.added) {
      for (const networkInterface of networkUpdate.added) {
        this.advertiseFamilies.forEach((family: IPFamily) => {
          const socket = this.createDgramSocket(networkInterface.name, true, family === IPFamily.IPv6 ? "udp6" : "udp4");
          this.bindSocket(socket, networkInterface, family).catch(reason => {
            // TODO if bind errors we probably will never bind again
            console.log("Could not bind detected network interface: " + reason.stack);
          });
        });
      }
    }
  }

}<|MERGE_RESOLUTION|>--- conflicted
+++ resolved
@@ -380,16 +380,11 @@
     let port: number;
     let name: string;
 
-<<<<<<< HEAD
     let isIPv6;
 
     if (typeof endpointOrInterface === "string") { // its a network interface name
       isIPv6 = endpointOrInterface.endsWith("/6");
       address = isIPv6 ? MDNSServer.MULTICAST_IPV6 : MDNSServer.MULTICAST_IPV4;
-=======
-    if (typeof endpointOrInterface === "string") { // it's a network interface name
-      address = MDNSServer.MULTICAST_IPV4;
->>>>>>> 5afd54ea
       port = MDNSServer.MDNS_PORT;
       name = endpointOrInterface;
     } else {
